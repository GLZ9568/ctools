<<<<<<< HEAD
2017-03-13

        * Version 1.3.0 released
        ========================

        Set local language to english (#1370)
=======
2017-03-07

        * Version 1.2.1 released
        ========================

        Enhance logfile output of csroot2caldb script
>>>>>>> 7f5bbf01


2017-02-09

        * Version 1.2.0 released
        ========================

        Replace has_key() by in for Python 3.x compatibility (#1924)
        cslightcrv no longer accepts counts cubes on input (#1920)
        Set ctbin reference time to CTA reference time (#1922)
        Change ds9file parameter to outds9file
        Add cssrcdetect script (#1617)
        Add background subtraction to ctskymap tool (#1882)
        Add csobsselect script (#1881)
        Add csmodelselect script (#1879)
        Add startindex parameter to ctobssim (#1878)
        Fix energy boundary handline in cssens (#1873)
        Add outcovmat parameter to ctlike (#1863)
        Add publish parameter and methods to ctobssim, ctselect, cslightcrv and csspec (#1871)
        Add csviscube script (#1853)
        Add zenith and azimuth angle information to IRF caldb (#1853)
        Fix ctbin segfault bug for varying energy thresholds (#1850)
        Make csresmap enumbins parameter hidden (#1844)
        Rename ctskymap::map() to ctskymap::skymap() (#1828)
        Introduce ctobservation and ctlikelihood base classes (#1828, #1846)
        Remove ctselect::time_reference() method
        Add ctool and cscript pars() methods (#1838)
        Fix ctbin::save() bug for empty observation container (#1835)
        Fix exception when calling ctools clear() methods (#1835)
        Add support for new spectral models in ctulimit (#1832)
        Add support modules to cscripts (#1830)
        Fix lacking coverage measure for cscripts execution (#1827)
        Set "addbounds" parameters by default to "no" (#1819)


2016-07-24

        * Version 1.1.0 released
        ========================

        Adapt to new spatial (#1818) and spectral model names (#1821)
        Fix stacked analysis bias (#1819)
        Add background model science verification (#1815)
        Add cstsmapsplit script (#1797)
        Add unit tests for all example scripts
        Handle zero parameter errors in ctulimit (#1795)
        Compute counts cube weights in ctbin (#1789)
        Adapt to new stacked cube interface (#1788)
        Add ctools and cscripts unit tests
        Add "bgdoversample" and "bgdinfill" parameters to csroot2caldb
        Add csobsdef.pntdef() method (#1771)
        Add ctmapcube tool (#1760)
        Add "seed" parameter to cspull (#1755)
        Add ctedispcube tool (#1724)
        Test and import IACT scripts only for Python 2.6+ (#1715)
        Adapt to revise GTime operators (#1714)
        Add publish() methods to tools producing images (#1710)
        Read ahead output filename in cterror (#1700)
        Subdivide simulation energy range in ctobssim (#1673)
        Delete existing events before simulation in ctobssim (#1663)
        Add csiactcopy script (#1661)
        Add documentation for IACT analysis (#1646)
        ctselect allows usage of non-default events and GTI extensions (#1598)
        Add csworkflow workflow manager script (#1508)
        Support out of source builds (#1484)


2016-01-27

        * Bug fix version 1.0.1 released
        ================================

        Re-enable ctmodel computation for stacked analysis (#1609)
        Solve compatibility issues with Anaconda on Mac OS X (#1607)
        Change diffuse map for science verification


2015-12-18

        * Version 1.0.0 released
        ========================

        Update end-user documentation
        Rename cshessobs to csiactobs and add csiactdata (#1608)
        Ignore errors in El Capitan post processing (#1605)
        Change GException to RuntimeError in cscripts (#1604)
        Adapt to GammaLib interface changs (#1603)
        Add csobs2caldb script (#1579)
        Add csobsinfo, csmodelinfo, csmodelmerge, cstsmapmerge (#1578)
        Implement handling of stacked data in csspec (#1566)
        Resolve Python test problem on El Capitan (#1563)


2015-10-31

        * Version 0.10.0 released
        =========================

        Add science verification tests (#1555)
        Specifying --help on command line displays help text (#572)
        Limit power law parameters in ctbkgcube (#1547)
        Extend cspull to stacked analysis (#1503)
        Add tests for installed ctools version (#1486)
        Create cscripts Python module, move obsutils in that module (#1470)
        Add csinfo script (#1489)
        Removed obsutils.spectrum() function (replaced by csspec)
        Add cterror tool
        Check existence of ROI in ctbin (#1476)
        Allocate optimizer in ctlike upon construction (#1471)
        Move cscripts into the ctools Python module (#1470)


2015-05-22

        * Version 0.9.0 released
        ========================

        Adapt to GammaLib 0.10.0 interface
        Do not import automatically Python scripts
        Support INDEF/NONE/UNDEF/UNDEFINED parameters in ctselect
        Modify cssens parameter interface (#1426)
        Add csobsdef script (#1429)
        Add ctulimit tool (#1363)
        Allow ctmodel usage for stacked analysis from command line
        Correct rate check in ctobssim for map cubes (#1452)
        Handle background cubes for stacked analysis (#1371)
        Add csspec script (#1364)
        Add cslightcrv script (#1365)
        Correct sensitivity computation in cssens


2015-01-08

        * Bug fix version 0.8.1 released
        ================================

        Include Python wrappers in source code distribution


2014-11-08

        * Version 0.8.0 released
        ========================

        Clean-up public interface
        Adapt to GammaLib 0.9.0 interface
        Add ctexpcube tool (generates exposure cube)
        Add ctpsfcube tool (generates PSF cube)
        Add ctbkgcube tool (generates background cube)
        Add ctcubemask tool (masks event bins in event cube)
        Add cttsmap tool (generates TS map)
        Add ctbutterfly tool (generates butterfly diagram)
        Add csresmap script (generates residual map)
        Introduce ctool base class
        ctbin now always merges event lists into a single counts cube
        ctmodel now always creates a single model cube
        Support energy dispersion in ctobssim, ctlike and ctmodel	
        Correct ctobssim for thread safety
        Support save and user energy thresholds in ctselect
        Correctly apply time references in ctselect
        Reduce memory usage
        Move obsutils to ctools namespace
        Add several functions to obsutils
        Enhance documentation


2014-02-20

        * Bug fix Version 0.7.2 released
        ================================

        Add logL and event statistics to cspull output file
        Properly close temporary file in ctselect (#1149)


2014-02-05
        
        * Bug fix Version 0.7.1 released
        ================================
        
        Added missing hyphens in pfiles synchronisation section (#1091)
        Add configuration test script (#1091)
        Correctly filter instrument and id attributes in ctobssim
        Use reworked GCaldb for calibration data access (#1116)


2014-01-18

        * Version 0.7.0 released
        ========================

        Adapt to GammaLib-00-08-00 interface
        ctobssim now only simulates events within ROI and supports
          all kinds of data space models; time slice durations are
          determined based on source flux
        ctbin now implements LIN and FILE binning algorithms
        ctbin, ctskymap and ctmodel now generate maps with
          increasing longitude to the left
        Update parameter files if necessary


2012-12-21

        * Version 0.6.0 released
        ========================

        Add ctmodel tool
        Add usepnt parameter to ctselect
        Adapt to GammaLib-00-07-00 interface
        Correct ctobssim usage of seed value


2012-10-11

        * Bug fix version 0.5.2 released
        ================================

        Correct gcc 4.2.x OpenMP dlopen() test


2012-09-18

        * Bug fix version 0.5.1 released
        ================================

        clang++ compiler precedence is only taken for Mac OS X >= 10.7
        Omit Python checks if Python bindings are disabled
        Enhance OpenMP configuration on Darwin
        Export MACOSX_DEPLOYMENT_TARGET only for --enable-universalsdk
        Improve Python bindings configuration
        Add TEST_ENV_DIR to load library path


2012-09-14

        * Version 0.5.0 released
        ========================

	Add observation definition XML files support to ctobssim
        Improve logging information for ctlike
        Add OpenPM support


2012-03-08

        * Version 0.4.0 released
        ========================

        Add handling of observation definition XML files to ctselect
        Add handling of observation definition XML files to ctbin
        Add handling of observation definition XML files to ctlike
        Add deadtime correction factor to ctobssim
        No longer query output parameters first
        Remove method parameter from ctlike
        Replace evfile and cntmap parameters by infile parameter in ctlike
        Add configure options for Mac OSX universal builds
        Remove automake dependency tracking
        Improve building of Python bindings


2011-10-06

        * Version 0.3.0 released
        ========================

        Renamed to ctools


2011-10-03

        * Version 0.2.5 released
        ========================

        ctbin extracts the image centre from an observation if provided
        Add models directory
        Add examples directory
        Add scripts directory


2011-07-20

        * Version 0.2.4 released
        ========================

        Improve configure script
        Add scripts for ctatools environment setting


2011-07-09

        * Version 0.2.3 released
        ========================

        Improve configure script


2011-02-24

        * Version 0.2.1 released
        ========================

        Correct test environment
        Adjust Python wrapper compile option on Darwin


2011-02-21

        * Version 0.2.0 released
        ========================

        Standardize Python interface
        Add unit test (make check)
        Add html documentation


2011-02-02

        * Version 0.1.0 released
        ========================

        Initial release of the ctatools<|MERGE_RESOLUTION|>--- conflicted
+++ resolved
@@ -1,18 +1,10 @@
-<<<<<<< HEAD
 2017-03-13
 
         * Version 1.3.0 released
         ========================
 
         Set local language to english (#1370)
-=======
-2017-03-07
-
-        * Version 1.2.1 released
-        ========================
-
         Enhance logfile output of csroot2caldb script
->>>>>>> 7f5bbf01
 
 
 2017-02-09
