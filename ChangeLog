--- conflicted
+++ resolved
@@ -1,11 +1,3 @@
-<<<<<<< HEAD
-2012-10-11  Juergen Knoedlseder  <jurgen.knodlseder@irap.omp.eu>
-
-        * Bug fix version 0.5.2 released
-        ================================
-
-        Correct gcc 4.2.x OpenMP dlopen() test
-=======
 2012-12-05  Juergen Knoedlseder  <jurgen.knodlseder@irap.omp.eu>
 
         * Version 0.6.0 released
@@ -13,7 +5,13 @@
 
         Add ctmodel tool
         Adapt to GammaLib-00-07-00 interface
->>>>>>> d5049a1a
+
+2012-10-11  Juergen Knoedlseder  <jurgen.knodlseder@irap.omp.eu>
+
+        * Bug fix version 0.5.2 released
+        ================================
+
+        Correct gcc 4.2.x OpenMP dlopen() test
 
 2012-09-18  Juergen Knoedlseder  <jurgen.knodlseder@irap.omp.eu>
 
