2016-02-26  Juergen Knoedlseder  <jurgen.knodlseder@irap.omp.eu>

        * Version 1.1.0 released
        ========================

<<<<<<< HEAD
        Test and import IACT scripts only for Python 2.6+ (#1715)
=======
        Add documentation for IACT analysis (#1646)
>>>>>>> ac1a6460
        Adapt to revise GTime operators (#1714)
        Add publish() methods to tools producing images (#1710)
        Read ahead output filename in cterror (#1700)
        Subdivide simulation energy range in ctobssim (#1673)
        Delete existing events before simulation in ctobssim (#1663)
        Add csiactcopy script (#1661)
        ctselect allows usage of non-default events and GTI extensions (#1598)


2016-01-27  Juergen Knoedlseder  <jurgen.knodlseder@irap.omp.eu>

        * Bug fix version 1.0.1 released
        ================================

        Re-enable ctmodel computation for stacked analysis (#1609)
        Solve compatibility issues with Anaconda on Mac OS X (#1607)
        Change diffuse map for science verification


2015-12-18  Juergen Knoedlseder  <jurgen.knodlseder@irap.omp.eu>

        * Version 1.0.0 released
        ========================

        Update end-user documentation
        Rename cshessobs to csiactobs and add csiactdata (#1608)
        Ignore errors in El Capitan post processing (#1605)
        Change GException to RuntimeError in cscripts (#1604)
        Adapt to GammaLib interface changs (#1603)
        Add csobs2caldb script (#1579)
        Add csobsinfo, csmodelinfo, csmodelmerge, cstsmapmerge (#1578)
        Implement handling of stacked data in csspec (#1566)
        Resolve Python test problem on El Capitan (#1563)


2015-10-31  Juergen Knoedlseder  <jurgen.knodlseder@irap.omp.eu>

        * Version 0.10.0 released
        =========================

        Add science verification tests (#1555)
        Specifying --help on command line displays help text (#572)
        Limit power law parameters in ctbkgcube (#1547)
        Extend cspull to stacked analysis (#1503)
        Add tests for installed ctools version (#1486)
        Create cscripts Python module, move obsutils in that module (#1470)
        Add csinfo script (#1489)
        Removed obsutils.spectrum() function (replaced by csspec)
        Add cterror tool
        Check existence of ROI in ctbin (#1476)
        Allocate optimizer in ctlike upon construction (#1471)
        Move cscripts into the ctools Python module (#1470)


2015-05-22  Juergen Knoedlseder  <jurgen.knodlseder@irap.omp.eu>

        * Version 0.9.0 released
        ========================

        Adapt to GammaLib 0.10.0 interface
        Do not import automatically Python scripts
        Support INDEF/NONE/UNDEF/UNDEFINED parameters in ctselect
        Modify cssens parameter interface (#1426)
        Add csobsdef script (#1429)
        Add ctulimit tool (#1363)
        Allow ctmodel usage for stacked analysis from command line
        Correct rate check in ctobssim for map cubes (#1452)
        Handle background cubes for stacked analysis (#1371)
        Add csspec script (#1364)
        Add cslightcrv script (#1365)
        Correct sensitivity computation in cssens


2015-01-08  Juergen Knoedlseder  <jurgen.knodlseder@irap.omp.eu>

        * Bug fix version 0.8.1 released
        ================================

        Include Python wrappers in source code distribution


2014-11-08  Juergen Knoedlseder  <jurgen.knodlseder@irap.omp.eu>

        * Version 0.8.0 released
        ========================

        Clean-up public interface
        Adapt to GammaLib 0.9.0 interface
        Add ctexpcube tool (generates exposure cube)
        Add ctpsfcube tool (generates PSF cube)
        Add ctbkgcube tool (generates background cube)
        Add ctcubemask tool (masks event bins in event cube)
        Add cttsmap tool (generates TS map)
        Add ctbutterfly tool (generates butterfly diagram)
        Add csresmap script (generates residual map)
        Introduce ctool base class
        ctbin now always merges event lists into a single counts cube
        ctmodel now always creates a single model cube
        Support energy dispersion in ctobssim, ctlike and ctmodel	
        Correct ctobssim for thread safety
        Support save and user energy thresholds in ctselect
        Correctly apply time references in ctselect
        Reduce memory usage
        Move obsutils to ctools namespace
        Add several functions to obsutils
        Enhance documentation


2014-02-20  Juergen Knoedlseder  <jurgen.knodlseder@irap.omp.eu>

        * Bug fix Version 0.7.2 released
        ================================

        Add logL and event statistics to cspull output file
        Properly close temporary file in ctselect (#1149)


2014-02-05  Juergen Knoedlseder  <jurgen.knodlseder@irap.omp.eu>
        
        * Bug fix Version 0.7.1 released
        ================================
        
        Added missing hyphens in pfiles synchronisation section (#1091)
        Add configuration test script (#1091)
        Correctly filter instrument and id attributes in ctobssim
        Use reworked GCaldb for calibration data access (#1116)


2014-01-18  Juergen Knoedlseder  <jurgen.knodlseder@irap.omp.eu>

        * Version 0.7.0 released
        ========================

        Adapt to GammaLib-00-08-00 interface
        ctobssim now only simulates events within ROI and supports
          all kinds of data space models; time slice durations are
          determined based on source flux
        ctbin now implements LIN and FILE binning algorithms
        ctbin, ctskymap and ctmodel now generate maps with
          increasing longitude to the left
        Update parameter files if necessary


2012-12-21  Juergen Knoedlseder  <jurgen.knodlseder@irap.omp.eu>

        * Version 0.6.0 released
        ========================

        Add ctmodel tool
        Add usepnt parameter to ctselect
        Adapt to GammaLib-00-07-00 interface
        Correct ctobssim usage of seed value

2012-10-11  Juergen Knoedlseder  <jurgen.knodlseder@irap.omp.eu>

        * Bug fix version 0.5.2 released
        ================================

        Correct gcc 4.2.x OpenMP dlopen() test

2012-09-18  Juergen Knoedlseder  <jurgen.knodlseder@irap.omp.eu>

        * Bug fix version 0.5.1 released
        ================================

        clang++ compiler precedence is only taken for Mac OS X >= 10.7
        Omit Python checks if Python bindings are disabled
        Enhance OpenMP configuration on Darwin
        Export MACOSX_DEPLOYMENT_TARGET only for --enable-universalsdk
        Improve Python bindings configuration
        Add TEST_ENV_DIR to load library path

2012-09-14  Juergen Knoedlseder  <jurgen.knodlseder@irap.omp.eu>

        * Version 0.5.0 released
        ========================

	Add observation definition XML files support to ctobssim
        Improve logging information for ctlike
        Add OpenPM support

2012-03-08  Juergen Knoedlseder  <jurgen.knodlseder@irap.omp.eu>

        * Version 0.4.0 released
        ========================

        Add handling of observation definition XML files to ctselect
        Add handling of observation definition XML files to ctbin
        Add handling of observation definition XML files to ctlike
        Add deadtime correction factor to ctobssim
        No longer query output parameters first
        Remove method parameter from ctlike
        Replace evfile and cntmap parameters by infile parameter in ctlike
        Add configure options for Mac OSX universal builds
        Remove automake dependency tracking
        Improve building of Python bindings


2011-10-06  Juergen Knoedlseder  <knodlseder@cesr.fr>

        * Version 0.3.0 released
        ========================

        Renamed to ctools


2011-10-03  Juergen Knoedlseder  <knodlseder@cesr.fr>

        * Version 0.2.5 released
        ========================

        ctbin extracts the image centre from an observation if provided
        Add models directory
        Add examples directory
        Add scripts directory

2011-07-20  Juergen Knoedlseder  <knodlseder@cesr.fr>

        * Version 0.2.4 released
        ========================

        Improve configure script
        Add scripts for ctatools environment setting

2011-07-09  Juergen Knoedlseder  <knodlseder@cesr.fr>

        * Version 0.2.3 released
        ========================

        Improve configure script

2011-02-24  Juergen Knoedlseder  <knodlseder@cesr.fr>

        * Version 0.2.1 released
        ========================

        Correct test environment
        Adjust Python wrapper compile option on Darwin

2011-02-21  Juergen Knoedlseder  <knodlseder@cesr.fr>

        * Version 0.2.0 released
        ========================

        Standardize Python interface
        Add unit test (make check)
        Add html documentation

2011-02-02  Juergen Knoedlseder  <knodlseder@cesr.fr>

        * Version 0.1.0 released
        ========================

        Initial release of the ctatools<|MERGE_RESOLUTION|>--- conflicted
+++ resolved
@@ -3,11 +3,8 @@
         * Version 1.1.0 released
         ========================
 
-<<<<<<< HEAD
         Test and import IACT scripts only for Python 2.6+ (#1715)
-=======
         Add documentation for IACT analysis (#1646)
->>>>>>> ac1a6460
         Adapt to revise GTime operators (#1714)
         Add publish() methods to tools producing images (#1710)
         Read ahead output filename in cterror (#1700)
