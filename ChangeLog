--- conflicted
+++ resolved
@@ -1,18 +1,17 @@
-<<<<<<< HEAD
 2014-02-01  Juergen Knoedlseder  <jurgen.knodlseder@irap.omp.eu>
 
         * Version 0.8.0 released
         ========================
 
         Support energy dispersion in ctobssim, ctlike and ctmodel	
-=======
+
+
 2014-02-10  Juergen Knoedlseder  <jurgen.knodlseder@irap.omp.eu>
 
         * Bug fix Version 0.7.2 released
         ================================
 
         Add logL and event statistics to cspull output file
->>>>>>> 7c914de9
 
 
 2014-02-05  Juergen Knoedlseder  <jurgen.knodlseder@irap.omp.eu>
