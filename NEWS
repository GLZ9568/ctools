<<<<<<< HEAD
New Features and Important Changes in ctools 00-08-00
=======
New Features and Important Changes in ctools 00-07-02
>>>>>>> 7c914de9

Author(s) : Juergen Knoedlseder

10 February 2014


1. Introduction
---------------
This document briefly summarizes executable by executable the most
important changes made since the last release of ctools.


2. Configuration
-----------------
None


3. Python interface
-------------------
None


4. ctobssim - CTA observation simulation
----------------------------------------
None

ctobssim now also supports the handling of energy dispersion. Energy
dispersion can be switched on or off using the hidden edisp parameter.


5. ctselect - CTA event selection
---------------------------------
None


6. ctbin - CTA event binning
----------------------------
None


7. ctlike - CTA maximum likelihood fitting
------------------------------------------
<<<<<<< HEAD
ctlike now has full access to the calibration database, allowing
the use for 2D response functions in FITS files.
=======
None
>>>>>>> 7c914de9

ctlike now also supports the handling of energy dispersion. Energy
dispersion can be switched on or off using the hidden edisp parameter.


8. ctskymap - CTA sky mapping
-----------------------------
None


9. ctmodel - CTA counts map modelling
-------------------------------------
<<<<<<< HEAD
ctmodel now has full access to the calibration database, allowing
the use for 2D response functions in FITS files.
=======
None
>>>>>>> 7c914de9

ctmodel now also supports the handling of energy dispersion. Energy
dispersion can be switched on or off using the hidden edisp parameter.


10. Examples
------------
None


11. Scripts
-----------
Add logL and event statistics to cspull output file.

Convert all tabs into spaces.


12. caldb
---------
None


13. models
----------
None<|MERGE_RESOLUTION|>--- conflicted
+++ resolved
@@ -1,8 +1,4 @@
-<<<<<<< HEAD
 New Features and Important Changes in ctools 00-08-00
-=======
-New Features and Important Changes in ctools 00-07-02
->>>>>>> 7c914de9
 
 Author(s) : Juergen Knoedlseder
 
@@ -45,12 +41,8 @@
 
 7. ctlike - CTA maximum likelihood fitting
 ------------------------------------------
-<<<<<<< HEAD
 ctlike now has full access to the calibration database, allowing
 the use for 2D response functions in FITS files.
-=======
-None
->>>>>>> 7c914de9
 
 ctlike now also supports the handling of energy dispersion. Energy
 dispersion can be switched on or off using the hidden edisp parameter.
@@ -63,12 +55,8 @@
 
 9. ctmodel - CTA counts map modelling
 -------------------------------------
-<<<<<<< HEAD
 ctmodel now has full access to the calibration database, allowing
 the use for 2D response functions in FITS files.
-=======
-None
->>>>>>> 7c914de9
 
 ctmodel now also supports the handling of energy dispersion. Energy
 dispersion can be switched on or off using the hidden edisp parameter.
