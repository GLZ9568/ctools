## Process this file with automake to produce Makefile.in

# Scripts to be distributed in bindir
binscripts = cta_kb_bkgrates.py cta_root2irf.py cta_make_nodes.py \
             tsmerge.py

# Scripts to be distributed in pythondir
<<<<<<< HEAD
pythonscripts = cspull.py cssens.py cstsdist.py cscaldb.py csresmap.py \
                csobsdef.py \
=======
pythonscripts = cspull.py cssens.py cstsdist.py cscaldb.py csresmap.py csspec.py csplotspec.py\
>>>>>>> 7c45f419
                lsmodel.py \
				obsutils.py

# Scripts for which symbolic links will be created in bindir
<<<<<<< HEAD
linkscripts = cspull cssens cstsdist cscaldb csresmap \
              csobsdef \
=======
linkscripts = cspull cssens cstsdist cscaldb csresmap csspec csplotspec\
>>>>>>> 7c45f419
              lsmodel

# Distribute scripts
EXTRA_DIST         = $(binscripts) $(pythonscripts)
binscriptsdir      = $(bindir)
binscripts_DATA    = $(binscripts)
pythonscriptsdir   = $(pythondir)
pythonscripts_DATA = $(pythonscripts)

# Add hook rule to create symbolic links for cscripts
install-data-hook:
	@binlist='$(binscripts)';\
	for p in $$binlist; do \
	  chmod +x "$(DESTDIR)$(bindir)/$$p"; \
	done
	@linklist='$(linkscripts)';\
	for p in $$linklist; do \
      rm -rf "$(DESTDIR)$(bindir)/$$p"; \
      ln -s "$(DESTDIR)$(pythondir)/$$p.py" "$(DESTDIR)$(bindir)/$$p"; \
	  chmod +x "$(DESTDIR)$(pythondir)/$$p.py"; \
	done
    <|MERGE_RESOLUTION|>--- conflicted
+++ resolved
@@ -5,22 +5,14 @@
              tsmerge.py
 
 # Scripts to be distributed in pythondir
-<<<<<<< HEAD
 pythonscripts = cspull.py cssens.py cstsdist.py cscaldb.py csresmap.py \
-                csobsdef.py \
-=======
-pythonscripts = cspull.py cssens.py cstsdist.py cscaldb.py csresmap.py csspec.py csplotspec.py\
->>>>>>> 7c45f419
+                csobsdef.py csspec.py \
                 lsmodel.py \
 				obsutils.py
 
 # Scripts for which symbolic links will be created in bindir
-<<<<<<< HEAD
 linkscripts = cspull cssens cstsdist cscaldb csresmap \
-              csobsdef \
-=======
-linkscripts = cspull cssens cstsdist cscaldb csresmap csspec csplotspec\
->>>>>>> 7c45f419
+              csobsdef csspec \
               lsmodel
 
 # Distribute scripts
