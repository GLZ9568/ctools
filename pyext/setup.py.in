--- conflicted
+++ resolved
@@ -121,13 +121,9 @@
       author='Juergen Knoedlseder',
       author_email='@PACKAGE_BUGREPORT@',
       url='http://gammalib.sourceforge.net/',
-<<<<<<< HEAD
-      py_modules=['ctools.tools', 'ctools.obsutils'],
+      py_modules=['ctools.tools', 'ctools.obsutils', 'ctools.analysisutils',
+                  'ctools.plotutils'],
       ext_modules=[Extension('ctools._tools', ['ctools/tools_wrap.cpp'],
-=======
-      py_modules=['ctools.ctools', 'ctools.obsutils','ctools.plotutils','ctools.analysisutils'],
-      ext_modules=[Extension('ctools._ctools', ['ctools/ctools_wrap.cpp'],
->>>>>>> d74a1d66
                              include_dirs=include_dirs,
                              library_dirs=library_dirs,
                              libraries=libraries,
