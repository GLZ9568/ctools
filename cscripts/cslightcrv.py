#! /usr/bin/env python
# ==========================================================================
# Generates a lightcurve.
#
# Copyright (C) 2014-2016 Michael Mayer
#
# This program is free software: you can redistribute it and/or modify
# it under the terms of the GNU General Public License as published by
# the Free Software Foundation, either version 3 of the License, or
# (at your option) any later version.
#
# This program is distributed in the hope that it will be useful,
# but WITHOUT ANY WARRANTY; without even the implied warranty of
# MERCHANTABILITY or FITNESS FOR A PARTICULAR PURPOSE.  See the
# GNU General Public License for more details.
#
# You should have received a copy of the GNU General Public License
# along with this program.  If not, see <http://www.gnu.org/licenses/>.
#
# ==========================================================================
import gammalib
import ctools
import sys


# ================ #
# cslightcrv class #
# ================ #
class cslightcrv(ctools.cscript):
    """
    Generates a lightcurve.

    The cslightcrv class generates a light curve for Imaging Air Cherenkov
    Telescope event data by performing a maximum likelihood fit using
    ctlike in a series of time bins. The time bins can be either
    specified in an ASCII file, as an interval divided into equally
    sized time bins, or can be taken from the Good Time Intervals of the
    observation(s).

    The format of the ASCII file is one row per time bin, each specifying
    the start of stop value of the bin, separated by a whitespace. The
    times are given in Modified Julian Days (MJD). 
    
    Examples:
            >>> lcrv = cslightcrv()
            >>> lcrv.run()
            >>> ... (querying for parameters) ...
            >>> fits = lcrv.lightcurve()
                Generates a light curve and retrieves the results in
                a FITS file.

            >>> lcrv = cslightcrv()
            >>> lcrv.execute()
            >>> ... (querying for parameters) ...
                Generates a light curve and saves results in a FITS file.

            >>> lcrv = cslightcrv(obs)
            >>> lcrv.execute()
            >>> ... (querying for parameters) ...
                Generates a light curve from the observations in an
                observation container and saves results in a FITS file.
    """

    # Constructor
    def __init__(self, *argv):
        """
        Constructor.
        """
        # Set name
        self._name    = "cslightcrv"
        self._version = "1.1.0"

        # Initialise some members
        self._srcname = ""
        self._tbins   = gammalib.GGti()
        self._stacked = False
        self._fits    = gammalib.GFits()

        # Initialise observation container from constructor arguments.
        self._obs, argv = self._set_input_obs(argv)

        # Initialise script by calling the appropriate class constructor.
        self._init_cscript(argv)

        # Set logger properties
        self._log_header()
        self._log.date(True)

        # Return
        return


    # Private methods
    def _get_parameters(self):
        """
        Get parameters from parfile.
        """
        # Setup observations
        self._setup_observations(self._obs)

        # Set models if there are none in the container
        if self._obs.models().size() == 0:
            self._obs.models(self["inmodel"].filename())

        # Get source name   
        self._srcname = self["srcname"].string()

        # Get time boundaries             
        self._tbins = self._create_tbounds()

        # Set stacked analysis flag to True if the requested number of
        # energy bins is positive. Otherwise an unbinned analysis will
        # be done and the stacked analysis flag will be set to False.
        if self["enumbins"].integer() > 0:
            self._stacked = True
        else:
            self._stacked = False

        # Make sure that remaining user parameters are queried now. We
        # do not store the actual parameter values as we do not want
        # too many instance attributes with enhances the maintenance
        # costs.
        self["emin"].real()
        self["emax"].real()
        if self._stacked:
            self["coordsys"].string()
            self["proj"].string()
            self["xref"].real()
            self["yref"].real()
            self["nxpix"].integer()
            self["nypix"].integer()
            self["binsz"].real()
        
        # Do the same for the hidden parameters, just in case
        self["edisp"].boolean()
        self["calc_ulim"].boolean()
        self["calc_ts"].boolean()
        self["fix_bkg"].boolean()
        self["fix_srcs"].boolean()

        # Read ahead output parameters
        if self._read_ahead():
            self["outfile"].filename()

        #  Write input parameters into logger
        if self._logTerse():
            self._log_parameters()
            self._log("\n")

        # Return
        return

    def _create_tbounds(self):
        """
        Creates light curve time bins.

        The method reads the following user parameters:
            tbinalg:  Time binning algorithm
            tbinfile: Time binning file (FITS or ASCII)
            tmin:     Start time (MJD)
            tmax:     Stop time (MJD)
            tbins:    Number of time bins

        Returns:
            Light curve bins in form of a GTI.
        """
        # Initialise Good Time Intervals
        gti = gammalib.GGti()

        # Get algorithm to use for defining the time intervals
        algorithm = self["tbinalg"].string()
        
        # Handle a FITS or a ASCII file for time bin definition
        if algorithm == "FILE":

            # Get the filename
            filename = self["tbinfile"].filename()
            
            # If the file a FITS file then load GTIs
            if filename.is_fits():
                gti.load(filename)

            # ... otherwise load file as CSV ASCII file
            csv = gammalib.GCsv(filename)
            for i in range(csv.nrows()):
                tmin = gammalib.GTime()
                tmax = gammalib.GTime()
                tmin.mjd(csv.real(i,0))
                tmax.mjd(csv.real(i,1))
                gti.append(tmin,tmax)

        # Handle linear time binning
        elif algorithm == "LIN":

            # Get start and stop time and number of time bins
            time_min = self["tmin"].real()
            time_max = self["tmax"].real()
            nbins    = self["tbins"].integer()            

            # Compute time step and setup time intervals
            time_step = (time_max - time_min) / float(nbins)
            for i in range(nbins):
                tmin = gammalib.GTime()
                tmax = gammalib.GTime()
                tmin.mjd(time_min +    i *time_step)
                tmax.mjd(time_min + (i+1)*time_step)
                gti.append(tmin,tmax)

        # Handle usage of observation GTIs
        elif algorithm == "GTI":

            # Append the GTIs of all observations
            for obs in self._obs:
                for i in range(obs.events().gti().size()):
                    gti.append(obs.events().gti().tstart(i),
                               obs.events().gti().tstop(i))
    
        # ... otherwise raise an exception (this should never occur)
        else:
            raise AttributeError('Paramter tbinalg="'+algorithm+'" unknown. '
                                 'Must be one of "FILE", "LIN" or "GTI".')

        # Return Good Time Intervals
        return gti

    def _get_free_par_names(self):
        """
        Return list of free parameter names.
        
        Returns:
            List of free parameter names.
        """
        # Initialise list of free parameter names
        names = []

        # Collect list of free parameter names
        for par in self._obs.models()[self._srcname]:
            if par.is_free():
                names.append(par.name())

        # Return names
        return names

    def _adjust_model_pars(self):
        """
        Adjust model parameters dependent on user parameters.
        """
        # Write header
        if self._logTerse():
            self._log("\n")
            self._log.header1("Adjust model parameters")

        # Adjust model parameters dependent on input user parameters
        for model in self._obs.models():

            # Set TS flag for all models to false. The source of interest
            # will be set to true later
            model.tscalc(False)

            # Log model name
            if self._logNormal():
                self._log.header3(model.name())

            # Deal with the source of interest    
            if model.name() == self._srcname:
                if self["calc_ts"].boolean():
                    model.tscalc(True)

            elif (self["fix_bkg"].boolean() and
                  model.classname() != "GModelSky"):
                for par in model:
                    if par.is_free():
                        par.fix()
                        if self._logNormal():
                            self._log(gammalib.parformat(par.name()))
                            self._log("fixed\n")

            elif (self["fix_srcs"].boolean() and
                  model.classname() == "GModelSky"):
                for par in model:
                    if par.is_free():
                        par.fix()
                        if self._logNormal():
                            self._log(gammalib.parformat(par.name()))
                            self._log("fixed\n")

        # Return
        return

    def _create_fits_table(self, results):
        """
        Creates FITS binary table containing light curve results.

        Args:
            results: List of result dictionaries.

        Returns:
            FITS binary table containing light curve.
        """
        # Determine number of rows in FITS table
        nrows = len(results)

        # Create FITS Table with extension "LIGHTCURVE"
        table = gammalib.GFitsBinTable(nrows)
        table.extname("LIGHTCURVE")

        # Append time columns        
        mjd   = gammalib.GFitsTableDoubleCol("MJD", nrows)
        e_mjd = gammalib.GFitsTableDoubleCol("e_MJD", nrows)
        mjd.unit("days")
        e_mjd.unit("days")
        for i, result in enumerate(results):
            mjd[i]   = result["mjd"]
            e_mjd[i] = result["e_mjd"]
        table.append(mjd)
        table.append(e_mjd)

        # Create parameter columns
        for par in self._obs.models()[self._srcname]:
            if par.is_free():
                name   = par.name()
                e_name = "e_"+par.name()
                col    = gammalib.GFitsTableDoubleCol(name, nrows)
                e_col  = gammalib.GFitsTableDoubleCol(e_name, nrows)
                col.unit(par.unit())
                e_col.unit(par.unit())
                for i, result in enumerate(results):
                    col[i]   = result['values'][name]
                    e_col[i] = result['values'][e_name]
                table.append(col)
                table.append(e_col)

        # Append Test Statistic column
        ts = gammalib.GFitsTableDoubleCol("TS", nrows)
        for i, result in enumerate(results):
            ts[i] = result["ts"]
        table.append(ts)

        # Append upper limit column
        ulimit = gammalib.GFitsTableDoubleCol("UpperLimit", nrows)
        ulimit.unit("ph/cm2/s")
        for i, result in enumerate(results):
            ulimit[i] = result['ulimit']
        table.append(ulimit)

        # Return table
        return table

    def _compute_ulimit(self, obs):
        """
        Computes upper flux limit.

        Args:
            obs: Observation container.

        Returns:
            Upper flux limit (-1 of not computed).
        """
        # Initialise upper flux limit
        ulimit_value = -1.0
        
        # Perform computation only if requested
        if self["calc_ulim"].boolean():

            # Write header in logger
            if self._logExplicit():
                self._log.header3("Computing upper flux limit")

            # Create upper limit object  
            ulimit = ctools.ctulimit(obs)
            ulimit["srcname"] = self._srcname
            ulimit["eref"]    = 1.0

            # Try to run upper limit and catch exceptions
            try:
                ulimit.run()
                ulimit_value = ulimit.flux_ulimit()
            except:
                if self._logTerse():
                    self._log("Upper limit flux calculation failed.s\n")
                ulimit_value = -1.0

        # Return upper limit
        return ulimit_value

    def _bin_observation(self, obs):
        """
        Bin an observation is a binned analysis was requested.

        Args:
            obs: Observation container.

        Returns:
            Observation container with a binned.
        """
        # Header
        if self._logExplicit():
            self._log.header3("Binning events")

        # Bin events
        cntcube = ctools.ctbin(obs)
        cntcube["usepnt"]   = False
        cntcube["ebinalg"]  = "LOG"
        cntcube["xref"]     = self["xref"].real()
        cntcube["yref"]     = self["yref"].real()
        cntcube["binsz"]    = self["binsz"].real()
        cntcube["nxpix"]    = self["nxpix"].integer()
        cntcube["nypix"]    = self["nypix"].integer()
        cntcube["enumbins"] = self["enumbins"].integer()
        cntcube["emin"]     = self["emin"].real()
        cntcube["emax"]     = self["emax"].real()        
        cntcube["coordsys"] = self["coordsys"].string()
        cntcube["proj"]     = self["proj"].string()            
        cntcube.run()

        # Header
        if self._logExplicit():
            self._log.header3("Creating exposure cube")

        # Create exposure cube
        expcube = ctools.ctexpcube(obs)
        expcube["incube"]   = "NONE"
        expcube["usepnt"]   = False
        expcube["ebinalg"]  = "LOG"
        expcube["xref"]     = self["xref"].real()
        expcube["yref"]     = self["yref"].real()
        expcube["binsz"]    = self["binsz"].real()
        expcube["nxpix"]    = self["nxpix"].integer()
        expcube["nypix"]    = self["nypix"].integer()
        expcube["enumbins"] = self["enumbins"].integer()
        expcube["emin"]     = self["emin"].real()
        expcube["emax"]     = self["emax"].real()   
        expcube["coordsys"] = self["coordsys"].string()
        expcube["proj"]     = self["proj"].string()               
        expcube.run()

        # Header
        if self._logExplicit():
            self._log.header3("Creating point spread function cube")

        # Compute spatial binning for point spread function and
        # energy dispersion cubes
<<<<<<< HEAD
        binsz = 10.0 * self["binsz"].real()
        nxpix = self["nxpix"].integer() // 10  # Make sure result is int
        nypix = self["nypix"].integer() // 10  # Make sure result is int
=======
        binsz = 10 * self["binsz"].real()
        nxpix = self["nxpix"].integer() // 10
        nypix = self["nypix"].integer() // 10
>>>>>>> 13d11843
        if nxpix < 2:
            nxpix = 2
        if nypix < 2:
            nypix = 2

        # Create point spread function cube
        psfcube = ctools.ctpsfcube(obs)
        psfcube["incube"]   = "NONE"
        psfcube["usepnt"]   = False
        psfcube["ebinalg"]  = "LOG"
        psfcube["xref"]     = self["xref"].real()
        psfcube["yref"]     = self["yref"].real()
        psfcube["binsz"]    = binsz
        psfcube["nxpix"]    = nxpix
        psfcube["nypix"]    = nypix
        psfcube["enumbins"] = self["enumbins"].integer()
        psfcube["emin"]     = self["emin"].real()
        psfcube["emax"]     = self["emax"].real()    
        psfcube["coordsys"] = self["coordsys"].string()
        psfcube["proj"]     = self["proj"].string()               
        psfcube.run()

        # Check if we need to include energy dispersion
        if self["edisp"].boolean():

            # Header
            if self._logExplicit():
                self._log.header3("Creating energy dispersion cube")
            
            # Create energy dispersion cube
            edispcube = ctools.ctedispcube(obs)
            edispcube["incube"]   = "NONE"
            edispcube["usepnt"]   = False
            edispcube["ebinalg"]  = "LOG"
            edispcube["xref"]     = self["xref"].real()
            edispcube["yref"]     = self["yref"].real()
            edispcube["binsz"]    = binsz
            edispcube["nxpix"]    = nxpix
            edispcube["nypix"]    = nypix
            edispcube["enumbins"] = self["enumbins"].integer()
            edispcube["emin"]     = self["emin"].real()
            edispcube["emax"]     = self["emax"].real()    
            edispcube["coordsys"] = self["coordsys"].string()
            edispcube["proj"]     = self["proj"].string()               
            edispcube.run()

        # Header
        if self._logExplicit():
            self._log.header3("Creating background cube")

        # Create background cube
        bkgcube = ctools.ctbkgcube(obs)
        bkgcube["incube"]   = "NONE"
        bkgcube["usepnt"]   = False
        bkgcube["ebinalg"]  = "LOG"
        bkgcube["xref"]     = self["xref"].real()
        bkgcube["yref"]     = self["yref"].real()
        bkgcube["binsz"]    = self["binsz"].real()
        bkgcube["nxpix"]    = self["nxpix"].integer()
        bkgcube["nypix"]    = self["nypix"].integer()
        bkgcube["enumbins"] = self["enumbins"].integer()
        bkgcube["emin"]     = self["emin"].real()
        bkgcube["emax"]     = self["emax"].real()   
        bkgcube["coordsys"] = self["coordsys"].string()
        bkgcube["proj"]     = self["proj"].string()                
        bkgcube.run()

        # Retrieve a new oberservation container
        new_obs = cntcube.obs().copy()
        
        # Get new models
        models = bkgcube.models()
        
        # Set stacked response
        if self["edisp"].boolean():
            new_obs[0].response(expcube.expcube(),
                                psfcube.psfcube(),
                                edispcube.edispcube(),
                                bkgcube.bkgcube())                    
        else:
            new_obs[0].response(expcube.expcube(),
                                psfcube.psfcube(),
                                bkgcube.bkgcube())

        # Fix background models if required
        if self["fix_bkg"].boolean():
            for model in models:
                if model.classname() != "GModelSky":
                    for par in model:
                        par.fix()

        # Set models for new oberservation container     
        new_obs.models(models)

        # Return new oberservation container
        return new_obs


    # Public methods
    def run(self):
        """
        Run the script.
        """
        # Switch screen logging on in debug mode
        if self._logDebug():
            self._log.cout(True)

        # Get parameters
        self._get_parameters()

        # Write observation into logger
        if self._logTerse():
            self._log("\n")
            self._log.header1("Observation")
            self._log(str(self._obs))
            self._log("\n")

        # Adjust model parameters dependent on user parameters
        self._adjust_model_pars()

        # Write header
        if self._logTerse():
            self._log("\n")
            self._log.header1("Generate lightcurve")      

        # Initialise list of result dictionaries
        results = []

        # Get source parameters
        pars = self._get_free_par_names()

        # Loop over time bins
        for i in range(self._tbins.size()):

            # Get time boundaries
            tmin = self._tbins.tstart(i)
            tmax = self._tbins.tstop(i)

            # Write time bin into header
            if self._logTerse():
                self._log.header2("MJD "+
                                  str(tmin.mjd())+"-"+
                                  str(tmax.mjd()))

            # Compute time bin center and time width
            twidth = 0.5 * (tmax - tmin) # in seconds
            tmean  = tmin + twidth

            # Initialise result dictionary
            result = {'mjd': tmean.mjd(),
                      'e_mjd': twidth / gammalib.sec_in_day,
                      'ts': 0.0,
                      'ulimit': 0.0,
                      'pars': pars,
                      'values': {}}

            # Log information
            if self._logExplicit():
                self._log.header3("Selecting events")

            # Select events
            select = ctools.ctselect(self._obs)
            select["emin"] = self["emin"].real()    
            select["emax"] = self["emax"].real() 
            select["tmin"] = tmin.convert(self._time_reference())
            select["tmax"] = tmax.convert(self._time_reference())
            select["rad"]  = "UNDEFINED"
            select["ra"]   = "UNDEFINED"
            select["dec"]  = "UNDEFINED"
            select.run()  

            # Retrieve observation
            obs = select.obs()

            # If a stacked analysis is requested then bin the events
            # and compute the stacked response functions and setup
            # an observation container with a single stacked observation.
            if self._stacked:
                obs = self._bin_observation(obs)

            # Header
            if self._logExplicit():
                self._log.header3("Fitting the data")

            # Do maximum likelihood model fitting
            like = ctools.ctlike(obs)
            like["edisp"] = self["edisp"].boolean()
            like.run()

            # Skip bin if no event was present
            if like.obs().logL() == 0.0:

                # Signal skipping of bin
                if self._logTerse():
                    self._log(gammalib.parformat("Warning"))
                    self._log("No event in this time bin, skip bin.\n")

                # Set all results to 0
                for par in pars:
                    result['values'][par]      = 0.0
                    result['values']["e_"+par] = 0.0

                # Append result
                results.append(result)

                # Continue with next time bin
                continue

            # Retrieve model fitting results for source of interest
            source = like.obs().models()[self._srcname]

            # Extract parameter values
            for par in pars:
                result['values'][par]      = source.spectral()[par].value()
                result['values']["e_"+par] = source.spectral()[par].error()

            # Calculate upper limit (-1 if not computed)
            ulimit_value = self._compute_ulimit(like.obs())
            if ulimit_value > 0.0:
                result['ulimit'] = ulimit_value

            # Extract Test Statistic value
            if self["calc_ts"].boolean():
                result['ts'] = source.ts() 

            # Append result to list of dictionaries
            results.append(result)

            # Log results for this time bin
            if self._logNormal():
                self._log.header3("Results")
                pars = self._get_free_par_names()
                for par in pars:
                    value = source.spectral()[par].value()
                    error = source.spectral()[par].error()
                    unit  = source.spectral()[par].unit()
                    self._log(gammalib.parformat(par))
                    self._log(str(value))
                    self._log(" +/- ")
                    self._log(str(error))
                    self._log(" ")
                    self._log(unit)
                    self._log("\n")
                if result['ulimit'] > 0.0:
                    self._log(gammalib.parformat("Upper flux limit"))
                    self._log(str(result['ulimit'])+" ph/cm2/s\n")
                if self["calc_ts"].boolean():
                    self._log(gammalib.parformat("Test Statistic"))
                    self._log(str(result['ts'])+"\n")

        # Create FITS table from results
        table = self._create_fits_table(results)

        # Create FITS file and append FITS table to FITS file
        self._fits = gammalib.GFits()
        self._fits.append(table)

        # Return
        return

    def execute(self):
        """
        Execute the script.
        """
        # Open logfile
        self.logFileOpen()

        # Read ahead output parameters
        self._read_ahead(True)

        # Run the script
        self.run()

        # Save lightcurve
        self.save()

        # Return
        return

    def save(self):
        """
        Save light curve.
        """
        # Write header
        if self._logTerse():
            self._log('\n')
            self._log.header1('Save light curve')

        # Get light curve filename
        outfile = self["outfile"].filename()
        
        # Continue only filename and residual map are valid
        if self._fits != None:

            # Log file name
            if self._logTerse():
                self._log(gammalib.parformat("Light curve file"))
                self._log(outfile.url())
                self._log("\n")

            # Save spectrum
            self._fits.saveto(outfile, self._clobber())

        # Return
        return

    def lightcurve(self):
        """
        Return light curve FITS file.

        Returns:
            FITS file containing light curve.
        """
        # Return
        return self._fits

    def models(self, models):
        """
        Set model.
        """
        # Copy models
        self._obs.models(models.clone())

        # Return
        return


# ======================== #
# Main routine entry point #
# ======================== #
if __name__ == '__main__':

    # Create instance of application
    app = cslightcrv(sys.argv)

    # Execute application
    app.execute()<|MERGE_RESOLUTION|>--- conflicted
+++ resolved
@@ -440,15 +440,9 @@
 
         # Compute spatial binning for point spread function and
         # energy dispersion cubes
-<<<<<<< HEAD
         binsz = 10.0 * self["binsz"].real()
         nxpix = self["nxpix"].integer() // 10  # Make sure result is int
         nypix = self["nypix"].integer() // 10  # Make sure result is int
-=======
-        binsz = 10 * self["binsz"].real()
-        nxpix = self["nxpix"].integer() // 10
-        nypix = self["nypix"].integer() // 10
->>>>>>> 13d11843
         if nxpix < 2:
             nxpix = 2
         if nypix < 2:
